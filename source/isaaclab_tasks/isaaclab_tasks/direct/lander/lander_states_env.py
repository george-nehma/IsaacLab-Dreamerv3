# Copyright (c) 2022-2025, The Isaac Lab Project Developers (https://github.com/isaac-sim/IsaacLab/blob/main/CONTRIBUTORS.md).
# All rights reserved.
#
# SPDX-License-Identifier: BSD-3-Clause

from __future__ import annotations

import gymnasium as gym
import torch
import numpy as np

import isaaclab.sim as sim_utils
from isaaclab.assets import Articulation, ArticulationCfg, AssetBaseCfg, RigidObject, RigidObjectCfg
from isaaclab.envs import DirectRLEnv, DirectRLEnvCfg, ViewerCfg
from isaaclab.envs.ui import BaseEnvWindow
from isaaclab.markers import VisualizationMarkers
from isaaclab.scene import InteractiveSceneCfg
from isaaclab.sim import SimulationCfg, PhysxCfg
from isaaclab.terrains import TerrainImporterCfg
from isaaclab.utils import configclass
from isaaclab.utils import math
from isaaclab.sensors import Camera, CameraCfg, save_images_to_file, ContactSensor, ContactSensorCfg, RayCaster, RayCasterCfg, Imu, ImuCfg, patterns
import isaacsim.core.utils.numpy.rotations as rot_utils

##
# Pre-defined configs
##

import os
import sys

isaaclab_root = os.path.abspath(os.path.join(os.path.dirname(__file__), "../../../../.."))
sys.path.insert(0, isaaclab_root)

from source.lander_assets.lander_vehicle_rgd import LUNAR_LANDER_CFG
from isaaclab.markers import CUBOID_MARKER_CFG  # isort: skip


class LanderStatesEnvWindow(BaseEnvWindow):
    """Window manager for the Quadcopter environment."""

    def __init__(self, env: LanderStatesEnv, window_name: str = "IsaacLab"):
        """Initialize the window.

        Args:
            env: The environment object.
            window_name: The name of the window. Defaults to "IsaacLab".
        """
        # initialize base window
        super().__init__(env, window_name)
        # add custom UI elements
        with self.ui_window_elements["main_vstack"]:
            with self.ui_window_elements["debug_frame"]:
                with self.ui_window_elements["debug_vstack"]:
                    # add command manager visualization
                    self._create_debug_vis_ui_element("targets", self.env)


@configclass
class LanderStatesEnvCfg(DirectRLEnvCfg):
    # env
    decimation = 12
    episode_length_s = 90.0
    debug_vis = True
    # action_scale = 100.0  # [N]

    # robot
    robot: RigidObjectCfg = LUNAR_LANDER_CFG.replace(prim_path="/World/envs/env_.*/Robot")
    # robot: ArticulationCfg = LUNAR_LANDER_CFG.replace(prim_path="/World/envs/env_.*/Robot")

    # camera
    # camera: CameraCfg = CameraCfg(
    #     prim_path="/World/envs/env_.*/Robot/MainBody/Camera",
    #     offset=CameraCfg.OffsetCfg(pos=(0.0, 0.0, -2.03/2), rot=rot_utils.euler_angles_to_quats(np.array([-90, 90, 0]), degrees=True).tolist(), convention="world"),
    #     data_types=["rgb"],
    #     spawn=sim_utils.PinholeCameraCfg(
    #         focal_length=24.0, focus_distance=400.0, horizontal_aperture=20.955, clipping_range=(0.1, 20.0)
    #     ),
    #     width=64,
    #     height=64,
    # )
    # write_image_to_file = True

    ui_window_class_type = LanderStatesEnvWindow

    # simulation
    sim: SimulationCfg = SimulationCfg(
        dt=1 / 120,
        render_interval=decimation,
        gravity = (0.0, 0.0, -1.62),  # [m/s^2]
        physx=PhysxCfg(
            min_position_iteration_count=4,
            min_velocity_iteration_count=2,
            enable_stabilization=True, 
        ),
        physics_material=sim_utils.RigidBodyMaterialCfg(
            friction_combine_mode="multiply",
            restitution_combine_mode="multiply",
            static_friction=1.0,
            dynamic_friction=1.0,
            restitution=0.0,
        ),
    )
    terrain = TerrainImporterCfg(
        prim_path="/World/ground",
        terrain_type="usd",
        usd_path=f"/workspace/isaaclab/source/lander_assets/moon_terrain_new.usd",
        collision_group=-1,
        physics_material=sim_utils.RigidBodyMaterialCfg(
            friction_combine_mode="multiply",
            restitution_combine_mode="multiply",
            static_friction=1.0,
            dynamic_friction=1.0,
            restitution=0.0,
        ),
        debug_vis=False,
    )

    # scene
    scene: InteractiveSceneCfg = InteractiveSceneCfg(num_envs=4, env_spacing=25, replicate_physics=True)

    height_scanner: RayCasterCfg = RayCasterCfg(
        prim_path="/World/envs/env_.*/Robot/MainBody",
        update_period=0.02,
        offset=RayCasterCfg.OffsetCfg(pos=(0.0, 0.0, -2.03/2)),
        ray_alignment="yaw",
        pattern_cfg=patterns.GridPatternCfg(resolution=0.1, size=[0.1, 0.1]),
        debug_vis=True,
        mesh_prim_paths=["/World/ground"],
    )

    contact_sensor: ContactSensorCfg = ContactSensorCfg(
        prim_path="/World/envs/env_.*/Robot/MainBody", 
        update_period=0.0, 
        track_air_time = True,
        debug_vis=True,
        history_length=5,
        filter_prim_paths_expr=["/World/ground"]
    )

    imu: ImuCfg = ImuCfg(
        prim_path="/World/envs/env_.*/Robot/MainBody",
        update_period=0.0,
        offset=ImuCfg.OffsetCfg(pos=(0.0, 0.0, 0.0), rot=(1.0, 0.0, 0.0, 0.0)),
        debug_vis=True,
        gravity_bias=(0, 0, 0),
    )

    # spaces
    action_space = 3 # 3D translational
    state_space = 7
    observation_space = state_space # pos x, pos y, pos z, vel x, vel y, vel z, contact bool,

    # reward scales
    lin_vel_reward_scale = -1
    pos_reward_scale = -1
    mpower_reward_scale = -0.006
    spower_reward_scale = -0.003
    contact_reward_scale = 1.0
    du_reward_scale = -0.05
    # ang_vel_reward_scale = -0.01
    vlim = 0.3  # [m/s] linear velocity limit for landing
    rlim = 2
    prev_shaping = None


    # change viewer settings
    viewer = ViewerCfg(
        eye=(20.0, 20.0, 30.0),
        origin_type = "asset_body",
        asset_name = "robot",
        body_name = "MainBody",
        )

class LanderStatesEnv(DirectRLEnv):
    cfg: LanderStatesEnvCfg

    def __init__(self, cfg: LanderStatesEnvCfg, render_mode: str | None = None, **kwargs):
        super().__init__(cfg, render_mode, **kwargs)

        self.actionHigh = np.full(self.action_space.shape, 1000, dtype=np.float32) # max thrust of RCS thrusters [N] and moment 
        self.actionLow = np.full(self.action_space.shape, -1000, dtype=np.float32) # min thrust of RCS thrusters [N] and moment
        self.actionLow[:,-1] = 0.0
        self.actionHigh[:,-1] = 4000.0
        self.action_space = gym.spaces.Box(dtype=np.float32, shape=self.actionHigh.shape ,low=self.actionLow, high=self.actionHigh)
        self.prev_action = torch.zeros(self.action_space.shape, device=self.device)

        # Total thrust and moment applied to the CoG of the lander
        self._actions = torch.zeros(self.num_envs, gym.spaces.flatdim(self.single_action_space), device=self.device)
        self._thrust = torch.zeros(self.num_envs, 1, 3, device=self.device) # 3D
        self._moment = torch.zeros(self.num_envs, 1, 3, device=self.device)
        # Goal position
        self._desired_pos_w = torch.zeros(self.num_envs, 3, device=self.device) # 3D

        # Logging
        self._episode_sums = {
            key: torch.zeros(self.num_envs, dtype=torch.float, device=self.device)
            for key in ["reward"]
        }
        # Get specific body indices
        self._body_id = self._robot.find_bodies("MainBody")[0]
        self._robot_mass = self._robot.root_physx_view.get_masses()[0].sum()
        self._gravity_magnitude = torch.tensor(self.sim.cfg.gravity, device=self.device).norm()
        self._robot_weight = (self._robot_mass * self._gravity_magnitude).item()

        # add handle for debug visualization (this is set to a valid handle inside set_debug_vis)
        self.set_debug_vis(self.cfg.debug_vis)

    def close(self):
        """Cleanup for the environment."""
        super().close()

    def _setup_scene(self):
        self._robot = RigidObject(self.cfg.robot)
        # self._robot = Articulation(self.cfg.robot)
        # self.scene.articulations["robot"] = self._robot
        # self._camera = Camera(self.cfg.camera)
        self._height_scanner = RayCaster(self.cfg.height_scanner)
        self._contact_sensor = ContactSensor(self.cfg.contact_sensor)
        self._imu = Imu(self.cfg.imu)
        self.scene.rigid_objects["robot"] = self._robot
        # self.scene.sensors["camera"] = self._camera
        self.scene.sensors["height_scanner"] = self._height_scanner
        self.scene.sensors["contact_forces"] = self._contact_sensor
        self.scene.sensors["imu"] = self._imu

        self.cfg.terrain.num_envs = self.scene.cfg.num_envs
        self.cfg.terrain.env_spacing = self.scene.cfg.env_spacing
        self._terrain = self.cfg.terrain.class_type(self.cfg.terrain)
        # clone and replicate
        self.scene.clone_environments(copy_from_source=False)
        # we need to explicitly filter collisions for CPU simulation
        # add lights
        light_cfg = sim_utils.DomeLightCfg(intensity=10.0, color=(0.75, 0.75, 0.75))
        light_cfg.func("/World/Light", light_cfg)

    # takes normalised action and convert to real thrust and moment. Fz maps [-1,1] to [0, 1]
    def _pre_physics_step(self, actions: torch.Tensor):
        # self._actions = actions.clone().clamp(-1.0, 1.0)
        self._actions = actions.clone().clamp(torch.tensor(self.action_space.low, device=self.device), torch.tensor(self.action_space.high, device=self.device))
        # xthrust = self._actions[:,0] - self._actions[:,1]  # x thrust
        # ythrust = self._actions[:,2] - self._actions[:,3]
        # zthrust = self._actions[:,4]  # z thrust
        xthrust = self._actions[:,0]  # x thrust
        ythrust = self._actions[:,1]  # y thrust
        zthrust = self._actions[:,2]  # z thrust
        thrusts = torch.stack([xthrust, ythrust, zthrust], dim=-1)  # [N, 3]
        self._thrust[:, 0, :] = thrusts  # [N]
        # self._moment[:, 0, :] = 0 * self.cfg.moment_scale * self._actions[:, 1:] # don't update moment in 2D env but pass through as zero

    def _apply_action(self):
        self._robot.set_external_force_and_torque(self._thrust, self._moment, body_ids=self._body_id)

    def _get_observations(self) -> dict:
        
        ray_hits_w = self._height_scanner.data.ray_hits_w  # shape (num_envs, 121, 3)

        # Extract z component at desired index
        z_values = ray_hits_w.mean(dim=1)  # shape (num_envs,)
<<<<<<< HEAD
        
=======

        # Find which ones are inf
        # mask_inf = torch.isinf(z_values)

        # if mask_inf.any():
        #     idx_inf = torch.nonzero(mask_inf, as_tuple=True)[0]
        #     print(f"broken array {ray_hits_w[idx_inf,:,:]}")# For each env where z is inf, find closest non-inf along the ray
        #     non_inf_mask = ~torch.isinf(ray_hits_w[:, :, -1])  # shape (num_envs, 121)
        #     non_inf_indices = torch.arange(ray_hits_w.shape[1], device=ray_hits_w.device)  # 0..120

        #     for i in torch.nonzero(mask_inf).squeeze():
        #         valid_indices = non_inf_indices[non_inf_mask[i]]
        #         closest_idx = valid_indices[(valid_indices - idx).abs().argmin()]
        #         z_values[i] = ray_hits_w[i, closest_idx, -1]

>>>>>>> 060c6934
        self._quat = self._robot.data.root_quat_w
        self._altitude = self._height_scanner.data.pos_w[..., -1] - z_values[:,-1] - 2.03/2  # for the convex hull
        self._pos = self._robot.data.root_pos_w
        self._pos[:,2] = self._altitude
        self._lin_vel = math.quat_apply(self._quat, self._imu.data.lin_vel_b)
                
        if torch.isinf(self._altitude).any():
            print("altitude is -inf")
        # lin_acc = self._imu.data.lin_acc_b
        # ang_acc = self._imu.data.ang_acc_b
        
        # ang_vel = self._imu.data.ang_vel_b
        self._contact = self._contact_sensor.data.current_contact_time.squeeze(1)

        # print(f"camera_data: {camera_data.shape}")
        obs = torch.cat(
            [
                # camera_data.view(4, -1),       # [n, 30000]
                self._pos.view(self.num_envs, -1),       # [n, 3]
                # lin_acc.view(self.num_envs, -1),           # [n, 3]
                # ang_acc.view(4, -1),           # [n, 3]
                self._lin_vel.view(self.num_envs, -1),           # [n, 3]
                # ang_vel.view(4, -1),           # [n, 3]
                self._contact.view(self.num_envs, -1),           # [4, 3]  ← squeeze out the 2nd dim
            ],
            dim=1
        )

        reward = self._get_rewards()

        ended, time_out = self._get_dones()
        # elementwise OR: if either landed or time_out is True
<<<<<<< HEAD
        is_last = time_out   # torch.Size([4])
=======
        is_last =  time_out   # torch.Size([4])
>>>>>>> 060c6934
        is_terminal = ended
        is_first = torch.zeros(self.num_envs, dtype=torch.bool, device=self.device)
            
        dones = {"is_first": is_first, "is_last": is_last, "is_terminal": is_terminal}     
        
        observations = {"state": obs, "reward": reward}
        observations.update(dones)      
        return observations

    def _get_rewards(self) -> torch.Tensor:

        contact = self._contact_sensor.data.current_contact_time.squeeze(1)
        
        self._mpower = (self._actions[:,2] != 0).to(dtype=torch.int, device=self.device) # changed from 4 to 2
        self._spower = (self._actions[:, :2] != 0).any(dim=1).to(dtype=torch.int, device=self.device)
    
        reward = torch.zeros(self.num_envs, device=self.device)

        # --- Hovering conditions ---
        alt_ok = self._altitude <= 2.0
        vel_ok = torch.norm(self._lin_vel, dim=1) < self.cfg.vlim
        pos_ok = torch.norm(self._pos[:, :2], dim=1) < self.cfg.rlim
        no_contact = contact <= 0.1
        self._hovering = alt_ok & vel_ok & pos_ok & no_contact

        # --- Landed conditions ---
        vel_landed = torch.abs(self._lin_vel[:, 2]) < self.cfg.vlim
        contact_landed = vel_landed & (contact > 0.5)
        self._landed = pos_ok & contact_landed

        # --- Crashed conditions ---
        tilt_thresh = (1.0 - torch.cos(torch.deg2rad(torch.tensor(15.0, device=self.device)))) / 2.0
        xy_sq = self._robot.data.root_quat_w[..., 1]**2 + self._robot.data.root_quat_w[..., 2]**2
        tilted = xy_sq > tilt_thresh

        hard_landing = (contact > 0) & (~vel_landed)
        self._crashed = hard_landing | tilted

        # --- Missed conditions ---
        self._missed = contact_landed & (~pos_ok) 

        pos_reward = self.cfg.pos_reward_scale * torch.norm(self._pos, dim=1)
        vel_reward = self.cfg.lin_vel_reward_scale * torch.norm(self._lin_vel, dim=1)
        shaping = pos_reward + vel_reward # - 0 * np.linalg.norm(self._current_action - self._prev_action)**2

        if self.cfg.prev_shaping is not None:
            reward = shaping - self.cfg.prev_shaping
        self.cfg.prev_shaping = shaping

        reward += self.cfg.spower_reward_scale * self._spower + self.cfg.mpower_reward_scale * self._mpower 

        reward += 1 * torch.where(self._lin_vel[:,2] > 0, -torch.ones_like(self._lin_vel[:,2]), torch.zeros_like(self._lin_vel[:,2]))

        mask_contact = (~self._crashed) & (contact > 0.5)
        reward[mask_contact] += self.cfg.contact_reward_scale * contact[mask_contact]

        # du = torch.norm(self._actions - self.prev_action, dim=1)
        # reward += self.cfg.du_reward_scale * du
        # self.prev_action = self._actions.clone()

        reward[self._landed] = 30
        reward[self._crashed] = -40
        reward[self._missed] = 0

        for i in range(self.num_envs):
            # if mask_contact[i]:
            #     print(f"Env {i} Contact with Position {self._pos[i][0]:.2f}, {self._pos[i][1]:.2f}, {self._pos[i][2]:.2f}, Velocity {self._lin_vel[i][0]:.2f}, {self._lin_vel[i][1]:.2f}, {self._lin_vel[i][2]:.2f} at time {self.episode_length_buf[i]*self.sim.cfg.dt:.2f}s")
            if self._hovering[i]:
                reward[i] -= 0.01*torch.norm(self._actions[i,:])
            #     print(f"Env {i} Hovering with Position {self._pos[i][0]:.2f}, {self._pos[i][1]:.2f}, {self._pos[i][2]:.2f}, Velocity {self._lin_vel[i][0]:.2f}, {self._lin_vel[i][1]:.2f}, {self._lin_vel[i][2]:.2f} at time {self.episode_length_buf[i]*self.sim.cfg.dt:.2f}s")
            if self._landed[i]:
                print(f"""Env {i} Landed with:
                    Position          {self._pos[i][0]:.2f}, {self._pos[i][1]:.2f}, {self._pos[i][2]:.2f}
                    Velocity          {self._lin_vel[i][0]:.2f}, {self._lin_vel[i][1]:.2f}, {self._lin_vel[i][2]:.2f}
                    at time           {self.episode_length_buf[i] * self.step_dt:.2f}s""")
            elif self._crashed[i]:
                print(f"""Env {i} Crashed with:
                    Position          {self._pos[i][0]:.2f}, {self._pos[i][1]:.2f}, {self._pos[i][2]:.2f}
                    Velocity          {self._lin_vel[i][0]:.2f}, {self._lin_vel[i][1]:.2f}, {self._lin_vel[i][2]:.2f}
                    at time           {self.episode_length_buf[i] * self.step_dt:.2f}s""")
            elif self._missed[i]:
                print(f"""Env {i} Missed with:
                    Position          {self._pos[i][0]:.2f}, {self._pos[i][1]:.2f}, {self._pos[i][2]:.2f}
                    Velocity          {self._lin_vel[i][0]:.2f}, {self._lin_vel[i][1]:.2f}, {self._lin_vel[i][2]:.2f}
                    at time           {self.episode_length_buf[i] * self.step_dt:.2f}s""")
                
        rewards = {"reward": reward}

        # Logging
        for key, value in rewards.items():
            self._episode_sums[key] += value
        return reward

    def _get_dones(self) -> tuple[torch.Tensor, torch.Tensor]:
        self.time_out = self.episode_length_buf >= self.max_episode_length - 1

        self.out_of_bounds_x = torch.logical_or(self._robot.data.root_pos_w[:,0] > 40, self._robot.data.root_pos_w[:,0] < -40)
        self.out_of_bounds_y = torch.logical_or(self._robot.data.root_pos_w[:,1] > 40, self._robot.data.root_pos_w[:,1] < -40)
        self.out_of_bounds = torch.logical_or(self.out_of_bounds_x, self.out_of_bounds_y)
    
        self.terminated = torch.logical_or(self._crashed, self._missed)
        self.terminated = torch.logical_or(self.terminated, self._landed)
        self.terminated = torch.logical_or(self.terminated, self.out_of_bounds)

        return self.terminated, self.time_out

    def _reset_idx(self, env_ids: torch.Tensor | None):
        if env_ids is None or len(env_ids) == self.num_envs:
            env_ids = self._robot._ALL_INDICES


        # Logging
        final_distance_to_goal = torch.linalg.norm(
            self._desired_pos_w[env_ids] - self._robot.data.root_pos_w[env_ids], dim=1
        ).mean()
        extras = dict()
        for key in self._episode_sums.keys():
            episodic_sum_avg = torch.mean(self._episode_sums[key][env_ids])
            extras["Episode_Reward/" + key] = episodic_sum_avg / self.max_episode_length_s
            self._episode_sums[key][env_ids] = 0.0
        self.extras["log"] = dict()
        self.extras["log"].update(extras)
        extras = dict()
        extras["Episode_Termination/died"] = torch.count_nonzero(self.reset_terminated[env_ids]).item()
        extras["Episode_Termination/time_out"] = torch.count_nonzero(self.reset_time_outs[env_ids]).item()
        extras["Metrics/final_distance_to_goal"] = final_distance_to_goal.item()
        self.extras["log"].update(extras)


        self._robot.reset(env_ids) # necessary for isaaclab
        self._imu.reset(env_ids) # necessary for isaaclab
        super()._reset_idx(env_ids)
        if len(env_ids) == self.num_envs:
            # Spread out the resets to avoid spikes in training when many environments reset at a similar time
            self.episode_length_buf = torch.randint_like(self.episode_length_buf, high=int(self.max_episode_length))

        self._actions[env_ids] = 0.0
        # Sample new commands
        self._desired_pos_w[env_ids, :2] = torch.zeros_like(self._desired_pos_w[env_ids, :2]).uniform_(0.0, 0.0)
        self._desired_pos_w[env_ids, :2] += self._terrain.env_origins[env_ids, :2]
        self._desired_pos_w[env_ids, 2] = torch.zeros_like(self._desired_pos_w[env_ids, 2]).uniform_(0, 0)
        # Reset robot state
        # joint_pos = self._robot.data.default_joint_pos[env_ids]
        # joint_vel = self._robot.data.default_joint_vel[env_ids]
        default_root_state = self._robot.data.default_root_state[env_ids]
        default_root_state[:, :2] += torch.zeros_like(default_root_state[:, :2]).uniform_(-20,20)#(-20.0, 20.0) # x and y position
        default_root_state[:, 2] += torch.zeros_like(default_root_state[:, 2]).uniform_(60,80)#(0.0, 20.0) # z position
        default_root_state[:, 7:9] += torch.zeros_like(default_root_state[:, 7:9]).uniform_(-5.0, 5.0) # x and y linear velocity
        default_root_state[:, 9] += torch.zeros_like(default_root_state[:, 9]).uniform_(-30.0, -20.0) # z linear velocity
        default_root_state[:, :3] += self._terrain.env_origins[env_ids]
        self._robot.write_root_pose_to_sim(default_root_state[:, :7], env_ids)
        self._robot.write_root_velocity_to_sim(default_root_state[:, 7:], env_ids)
        # self._robot.write_joint_state_to_sim(joint_pos, joint_vel, None, env_ids)

    def _set_debug_vis_impl(self, debug_vis: bool):
        # create markers if necessary for the first time
        if debug_vis:
            if not hasattr(self, "goal_pos_visualizer"):
                marker_cfg = CUBOID_MARKER_CFG.copy()
                marker_cfg.markers["cuboid"].size = (0.05, 0.05, 0.05)
                # -- goal pose
                marker_cfg.prim_path = "/Visuals/Command/goal_position"
                self.goal_pos_visualizer = VisualizationMarkers(marker_cfg)
            # set their visibility to true
            self.goal_pos_visualizer.set_visibility(True)
        else:
            if hasattr(self, "goal_pos_visualizer"):
                self.goal_pos_visualizer.set_visibility(False)

    def _debug_vis_callback(self, event):
        # update the markers
        self.goal_pos_visualizer.visualize(self._desired_pos_w)<|MERGE_RESOLUTION|>--- conflicted
+++ resolved
@@ -257,25 +257,7 @@
 
         # Extract z component at desired index
         z_values = ray_hits_w.mean(dim=1)  # shape (num_envs,)
-<<<<<<< HEAD
         
-=======
-
-        # Find which ones are inf
-        # mask_inf = torch.isinf(z_values)
-
-        # if mask_inf.any():
-        #     idx_inf = torch.nonzero(mask_inf, as_tuple=True)[0]
-        #     print(f"broken array {ray_hits_w[idx_inf,:,:]}")# For each env where z is inf, find closest non-inf along the ray
-        #     non_inf_mask = ~torch.isinf(ray_hits_w[:, :, -1])  # shape (num_envs, 121)
-        #     non_inf_indices = torch.arange(ray_hits_w.shape[1], device=ray_hits_w.device)  # 0..120
-
-        #     for i in torch.nonzero(mask_inf).squeeze():
-        #         valid_indices = non_inf_indices[non_inf_mask[i]]
-        #         closest_idx = valid_indices[(valid_indices - idx).abs().argmin()]
-        #         z_values[i] = ray_hits_w[i, closest_idx, -1]
-
->>>>>>> 060c6934
         self._quat = self._robot.data.root_quat_w
         self._altitude = self._height_scanner.data.pos_w[..., -1] - z_values[:,-1] - 2.03/2  # for the convex hull
         self._pos = self._robot.data.root_pos_w
@@ -308,11 +290,7 @@
 
         ended, time_out = self._get_dones()
         # elementwise OR: if either landed or time_out is True
-<<<<<<< HEAD
         is_last = time_out   # torch.Size([4])
-=======
-        is_last =  time_out   # torch.Size([4])
->>>>>>> 060c6934
         is_terminal = ended
         is_first = torch.zeros(self.num_envs, dtype=torch.bool, device=self.device)
             
