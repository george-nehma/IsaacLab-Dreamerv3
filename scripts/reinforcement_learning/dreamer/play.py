# Copyright (c) 2022-2025, The Isaac Lab Project Developers (https://github.com/isaac-sim/IsaacLab/blob/main/CONTRIBUTORS.md).
# All rights reserved.
#
# SPDX-License-Identifier: BSD-3-Clause

"""
Script to play a checkpoint of an RL agent from skrl.

Visit the skrl documentation (https://skrl.readthedocs.io) to see the examples structured in
a more user-friendly way.
"""

"""Launch Isaac Sim Simulator first."""

import argparse
import sys

from isaaclab.app import AppLauncher

# add argparse arguments
parser = argparse.ArgumentParser(description="Play a checkpoint of an RL agent from skrl.")
parser.add_argument("--video", action="store_true", default=True, help="Record videos during training.")
parser.add_argument("--video_length", type=int, default=600, help="Length of the recorded video (in steps).")
parser.add_argument(
    "--disable_fabric", action="store_true", default=True, help="Disable fabric and use USD I/O operations."
)
parser.add_argument("--num_envs", type=int, default=1, help="Number of environments to simulate.")
parser.add_argument("--task", type=str, default=None, help="Name of the task.")
parser.add_argument(
    "--agent",
    type=str,
    default=None,
    help=(
        "Name of the RL agent configuration entry point. Defaults to None, in which case the argument "
        "--algorithm is used to determine the default agent configuration entry point."
    ),
)
parser.add_argument("--checkpoint", type=str, default=None, help="Path to model checkpoint.")
parser.add_argument("--seed", type=int, default=None, help="Seed used for the environment")
parser.add_argument(
    "--use_pretrained_checkpoint",
    action="store_true",
    help="Use the pre-trained checkpoint from Nucleus.",
)
parser.add_argument(
    "--ml_framework",
    type=str,
    default="torch",
    choices=["torch"],
    help="The ML framework used for training the skrl agent.",
)
parser.add_argument(
    "--algorithm",
    type=str,
    default="DreamerV3",
    choices=["AMP", "PPO", "IPPO", "MAPPO", "DreamerV3"],
    help="The RL algorithm used for training the skrl agent.",
)
parser.add_argument("--real-time", action="store_true", default=True, help="Run in real-time, if possible.")

# append AppLauncher cli args
AppLauncher.add_app_launcher_args(parser)
# parse the arguments
args_cli, hydra_args = parser.parse_known_args()
# always enable cameras to record video
# args_cli.enable_cameras = True
if args_cli.video:
    args_cli.enable_cameras = True

# clear out sys.argv for Hydra
sys.argv = [sys.argv[0]] + hydra_args
# launch omniverse app
app_launcher = AppLauncher(args_cli)
simulation_app = app_launcher.app

"""Rest everything follows."""

import gymnasium as gym
import os
import random
import time
import torch
import pathlib

from packaging import version

os.environ["MUJOCO_GL"] = "osmesa"

import numpy as np
import ruamel.yaml as yaml

isaaclab_root = os.path.abspath(os.path.join(os.path.dirname(__file__), "../../.."))
sys.path.insert(0, isaaclab_root)

from source.DreamerRL import exploration as expl
from source.DreamerRL import models
from source.DreamerRL import tools
from source.DreamerRL.envs import wrappers
from source.DreamerRL.parallel import Damy

import torch
from torch import nn
from torch import distributions as torchd

import matplotlib
matplotlib.use("Agg") 
import matplotlib.pyplot as plt
import pickle

from datetime import datetime
from packaging import version

from isaaclab.envs import (
    DirectMARLEnv,
    DirectMARLEnvCfg,
    DirectRLEnvCfg,
    ManagerBasedRLEnvCfg,
    multi_agent_to_single_agent,
)
from isaaclab.utils.assets import retrieve_file_path
from isaaclab.utils.dict import print_dict
# from isaaclab.utils.io import dump_pickle, dump_yaml

from source.DreamerRL.isaaclab_wrapper import IsaacLabDreamerWrapper

import isaaclab_tasks  # noqa: F401
from isaaclab_tasks.utils import get_checkpoint_path
from isaaclab_tasks.utils.hydra import hydra_task_config

# PLACEHOLDER: Extension template (do not remove this comment)

class Dreamer(nn.Module):
    def __init__(self, obs_space, act_space, dreamer_cfg, logger, dataset):
        super(Dreamer, self).__init__()
        self._dreamer_cfg = dreamer_cfg
        self._logger = logger
        self._should_log = tools.Every(dreamer_cfg.log_every)
        batch_steps = dreamer_cfg.batch_size * dreamer_cfg.batch_length
        self._should_train = tools.Every(batch_steps / dreamer_cfg.train_ratio)
        self._should_pretrain = tools.Once()
        self._should_reset = tools.Every(dreamer_cfg.reset_every)
        self._should_expl = tools.Until(int(dreamer_cfg.expl_until / dreamer_cfg.action_repeat))
        self._metrics = {}
        # this is update step
        self._step = logger.step // dreamer_cfg.action_repeat
        self._update_count = 0
        self._dataset = dataset
        self._wm = models.WorldModel(obs_space, act_space, self._step, dreamer_cfg)
        self._task_behavior = models.ImagBehavior(dreamer_cfg, self._wm)
        if (
            dreamer_cfg.compile and os.name != "nt"
        ):  # compilation is not supported on windows
            self._wm = torch.compile(self._wm)
            self._task_behavior = torch.compile(self._task_behavior)
        reward = lambda f, s, a: self._wm.heads["reward"](f).mean()
        self._expl_behavior = dict(
            greedy=lambda: self._task_behavior,
            random=lambda: expl.Random(dreamer_cfg, act_space),
            plan2explore=lambda: expl.Plan2Explore(dreamer_cfg, self._wm, reward),
        )[dreamer_cfg.expl_behavior]().to(self._dreamer_cfg.device)

    def __call__(self, obs, reset, state=None, training=True):
        step = self._step
        if training:
            steps = (
                self._dreamer_cfg.pretrain
                if self._should_pretrain()
                else self._should_train(step)
            )
            for _ in range(steps):
                self._train(next(self._dataset))
                self._update_count += 1
                self._metrics["update_count"] = self._update_count
            if self._should_log(step):
                for name, values in self._metrics.items():
                    self._logger.scalar(name, float(np.mean(values)))
                    self._metrics[name] = []
                if self._dreamer_cfg.video_pred_log:
                    openl = self._wm.video_pred(next(self._dataset))
                    self._logger.video("train_openl", to_np(openl))
                self._logger.write(fps=True)

        policy_output, state = self._policy(obs, state, training)

        if training:
            self._step += len(reset)
            self._logger.step = self._dreamer_cfg.action_repeat * self._step
        return policy_output, state

    def _policy(self, obs, state, training):
        if state is None:
            latent = action = None
        else:
            latent, action = state
        obs = self._wm.preprocess(obs)
        embed = self._wm.encoder(obs)
        latent, _ = self._wm.dynamics.obs_step(latent, action, embed, obs["is_first"])
        if self._dreamer_cfg.eval_state_mean:
            latent["stoch"] = latent["mean"]
        feat = self._wm.dynamics.get_feat(latent)
        if not training:
            actor = self._task_behavior.actor(feat)
            action = actor.mode()
        elif self._should_expl(self._step):
            actor = self._expl_behavior.actor(feat)
            action = actor.sample()
        else:
            actor = self._task_behavior.actor(feat)
            action = actor.sample()
        logprob = actor.log_prob(action)
        latent = {k: v.detach() for k, v in latent.items()}
        action = action.detach()
        if self._dreamer_cfg.actor["dist"] == "onehot_gumble":
            action = torch.one_hot(
                torch.argmax(action, dim=-1), self._dreamer_cfg.num_actions
            )
        policy_output = {"action": action, "logprob": logprob}
        state = (latent, action)
        return policy_output, state

    def _train(self, data):
        metrics = {}
        post, context, mets = self._wm._train(data)
        metrics.update(mets)
        start = post
        reward = lambda f, s, a: self._wm.heads["reward"](
            self._wm.dynamics.get_feat(s)
        ).mode()
        metrics.update(self._task_behavior._train(start, reward)[-1])
        if self._dreamer_cfg.expl_behavior != "greedy":
            mets = self._expl_behavior.train(start, context, data)[-1]
            metrics.update({"expl_" + key: value for key, value in mets.items()})
        for name, value in metrics.items():
            if not name in self._metrics.keys():
                self._metrics[name] = [value]
            else:
                self._metrics[name].append(value)

# config shortcuts
algorithm = args_cli.algorithm.lower()
agent_cfg_entry_point = "dreamer_cfg_entry_point" if algorithm in ["dreamerv3"] else f"{algorithm}_cfg_entry_point"

to_np = lambda x: x.detach().cpu().numpy()

def count_steps(folder):
    return sum(int(str(n).split("-")[-1][:-4]) - 1 for n in folder.glob("*.npz"))


def make_dataset(episodes, config):
    generator = tools.sample_episodes(episodes, config.batch_length)
    dataset = tools.from_generator(generator, config.batch_size)
    return dataset

# Replace the make_env function with this version:
def make_env(env_cfg, config, mode, id):
    """Create environment with IsaacLab support."""
    
    # Check if it's an IsaacLab environment
    if config.task.startswith('Isaac-'):
        # Create IsaacLab environment

        # Create the base IsaacLab environment
        env = gym.make(config.task, cfg=env_cfg, render_mode="rgb_array" if mode=="video" else None)
        
        # wrap for video recording
        if mode == "video":
            video_kwargs = {
                "video_folder": os.path.join(log_dir, "videos", "play"),
                "step_trigger": lambda step: step == 0,
                "video_length": args_cli.video_length,
                "disable_logger": True,
            }
            print("[INFO] Recording videos during training.")
            print_dict(video_kwargs, nesting=4)
            env = gym.wrappers.RecordVideo(env, **video_kwargs)

        # Determine observation keys based on your specific IsaacLab environment
        # You may need to customize this based on your environment's observation structure
        obs_keys = getattr(config, 'obs_keys', None)  # Allow configuration of obs keys
        
        env = IsaacLabDreamerWrapper(env, obs_keys)
            
        # Apply standard wrappers
        env = wrappers.NormalizeActions(env)
    
    # Apply common wrappers
    env = wrappers.TimeLimit(env, config.time_limit)
    env = wrappers.SelectAction(env, key="action")
    env = wrappers.UUID(env)
    return env

import matplotlib.pyplot as plt
import numpy as np

def plot_trajectory(states, actions, rewards, timesteps, dt=0.01, save_prefix="traj"):
    """
    Plots state trajectories, control actions, rewards, and contact over time.

    Args:
        states (ndarray): (n,7) or (n,14). Order:
                          (7)  = [x, y, z, vx, vy, vz, contact]
                          (8)  = [qw, qx, qy, qz, wx, wy, wz, contact]
                          (14) = [qw, qx, qy, qz, x, y, z, vx, vy, vz, wx, wy, wz, contact]
        actions (ndarray): (n,3) or (n,6).
        rewards (ndarray): (n,).
        dt (float): timestep size.
        save_prefix (str): prefix for saved figures.
    """
    n, sdim_old = states.shape
    
    if sdim_old == 8 or sdim_old == 14:
        w = states[:, 0]
        x = states[:, 1]
        y = states[:, 2]
        z = states[:, 3]
        # Roll (x-axis rotation)
        t0 = 2.0 * (w * x + y * z)
        t1 = 1.0 - 2.0 * (x * x + y * y)
        roll = np.arctan2(t0, t1)

        # Pitch (y-axis rotation)
        t2 = 2.0 * (w * y - z * x)
        t2 = np.clip(t2, -1.0, 1.0) # Clamp t2 to avoid invalid arcsin input
        pitch = np.arcsin(t2)

        # Yaw (z-axis rotation)
        t3 = 2.0 * (w * z + x * y)
        t4 = 1.0 - 2.0 * (y * y + z * z)
        yaw = np.arctan2(t3, t4)

        euler_angles = np.stack([roll*180/np.pi, pitch*180/np.pi, yaw*180/np.pi], axis=1)
        states = np.concatenate((euler_angles, states[:, 4:]), axis=1) if (states.shape[1] == 14 or states.shape[1] == 8) else states
        states[:,-3:] = states[:,-3:]*180/np.pi # convert angular velocity to deg/s

        timesteps = np.arange(states.shape[0]) * dt
        n, sdim = states.shape
        _, adim = actions.shape

    # --- State labels ---
    if sdim_old == 4:
        state_labels = ["pole ang [rad]", "pole vel [rad/s]", "cart pos [m]", "cart vel [m/s]"]
        action_labels = ["cart force [N]"]
        plot_titles = ["cartf force [N]"]
        sdim = sdim_old
        _, adim = actions.shape

    elif sdim_old == 7:
        state_labels = ["x [m]", "y [m]", "z [m]", "vx [m/s]", "vy [m/s]", "vz [m/s]", "contact"]
        action_labels = ["Fx [N]", "Fy [N]", "Fz [N]"]
        plot_titles = ["Fx [N]", "Fy [N]", "Fz [N]"]
        sdim = sdim_old
        _, adim = actions.shape
    
    elif sdim_old == 14:
        state_labels = ["qw", "qx", "qy", "qz",
                        "x [m]", "y [m]", "z [m]",
                        "vx [m/s]", "vy [m/s]", "vz [m/s]",
                        "wx [deg/s]", "wy [deg/s]", "wz [deg/s]",
                        "contact"]
        action_labels = [ "Fx [N]", "Fy [N]", "Fz [N]", "Mx [Nm]", "My [Nm]", "Mz [Nm]"]
        plot_titles = ["Fx [N]", "Fy [N]", "Fz [N]", "Fx + Mx [N/Nm]", " Fx + My [N/Nm]", "Mz [Nm]"]
        sdim = sdim_old
        _, adim = actions.shape
<<<<<<< HEAD
=======
    
    elif sdim_old == 8:
        state_labels = ["roll [deg]", "pitch [deg]", "yaw [deg]",
                        "wx [deg/s]", "wy [deg/s]", "wz [deg/s]",
                        "contact"]
        action_labels = ["Mx [Nm]", "My [Nm]", "Mz [Nm]"]
        plot_titles = ["Mx [Nm]", "My [Nm]", "Mz [Nm]"]
>>>>>>> 060c6934
        
    elif sdim == 13:
        state_labels = ["roll [deg]", "pitch [deg]", "yaw [deg]",
                        "x [m]", "y [m]", "z [m]",
                        "vx [m/s]", "vy [m/s]", "vz [m/s]",
                        "wx [deg/s]", "wy [deg/s]", "wz [deg/s]",
                        "contact"]
        action_labels = [ "Fx [N]", "Fy [N]", "Fz [N]", "Mx [Nm]", "My [Nm]", "Mz [Nm]"]
        plot_titles = ["Fx [N]", "Fy [N]", "Fz [N]", "Fx + Mx [N/Nm]", " Fx + My [N/Nm]", "Mz [Nm]"]

    else:
        raise ValueError("States must be (n,7), (n,8) or (n,14).")

    

    # --- Plot all states dynamically ---
    nrows = int(np.ceil(sdim / 2))
    fig1, axes1 = plt.subplots(nrows, 2, figsize=(12, 2*nrows), sharex=True)
    axes1 = axes1.flatten()

    for i in range(sdim):
        axes1[i].plot(timesteps, states[:, i], label=state_labels[i])
        axes1[i].set_title(state_labels[i])
        axes1[i].grid(True)
        axes1[i].legend(loc="upper right")

    # Hide unused subplots
    for j in range(sdim, len(axes1)):
        fig1.delaxes(axes1[j])

    axes1[-2].set_xlabel("Seconds")
    axes1[-1].set_xlabel("Seconds")

    fig1.suptitle("State Trajectories", fontsize=14)
    fig1.tight_layout(rect=[0, 0, 1, 0.97])
    fig1.savefig(f"{save_prefix}_states.png", dpi=300)
    plt.close(fig1)

    # --- Controls + Reward + Contact ---
    fig2, axes2 = plt.subplots(3, 2, figsize=(12, 10), sharex=True)

    for i in range(adim):
        if i == 5:
            axes2[i % 3, 1].step(timesteps, actions[:, i], 
                                where="post", label=action_labels[i], color="orange")
            axes2[i % 3, 1].set_title(plot_titles[i])
            axes2[i % 3, 1].grid(True)
            axes2[i % 3, 1].legend(loc="upper right")
        else:
            axes2[i % 3, 0].step(timesteps, actions[:, i], 
                                where="post", label=action_labels[i])
            axes2[i % 3, 0].set_title(plot_titles[i])
            axes2[i % 3, 0].grid(True)
            axes2[i % 3, 0].legend(loc="upper right")

    # Reward
    axes2[0, 1].plot(timesteps, rewards, label="Reward", color="purple")
    axes2[0, 1].set_title("Reward")
    axes2[0, 1].grid(True)
    axes2[0, 1].legend(loc="upper right")

    # Contact (always last state)
    axes2[1, 1].step(timesteps, states[:, -1], where="post", 
                     label="Contact", color="red")
    axes2[1, 1].set_title("Contact")
    axes2[1, 1].grid(True)
    axes2[1, 1].legend(loc="upper right")

    # Remove unused last subplot
    if adim == 3:
        fig2.delaxes(axes2[2, 1])

    axes2[2, 0].set_xlabel("Seconds")
    axes2[1, 1].set_xlabel("Seconds")
    fig2.suptitle("Controls, Reward, and Contact", fontsize=14)
    fig2.tight_layout(rect=[0, 0, 1, 0.96])
    fig2.savefig(f"{save_prefix}_controls.png", dpi=300)
    plt.close(fig2)




@hydra_task_config(args_cli.task, agent_cfg_entry_point)
def main(env_cfg: ManagerBasedRLEnvCfg | DirectRLEnvCfg | DirectMARLEnvCfg, experiment_cfg: dict, dreamer_cfg):
    """Train with MBRL agent."""
    # override configurations with non-hydra CLI arguments
    env_cfg.scene.num_envs = args_cli.num_envs if args_cli.num_envs is not None else env_cfg.scene.num_envs
    env_cfg.sim.device = args_cli.device if args_cli.device is not None else env_cfg.sim.device

    # multi-gpu training config
    # if args_cli.distributed:
    #     env_cfg.sim.device = f"cuda:{app_launcher.local_rank}"


    # randomly sample a seed if seed = -1
    args_cli.seed = random.randint(0, 10000)

    # set the agent and environment seed from command line
    # note: certain randomization occur in the environment initialization so we set the seed here
    experiment_cfg["seed"] = args_cli.seed
    env_cfg.seed = args_cli.seed
    env_cfg.sim.device = "cpu"
    env_cfg.sim.use_fabric = False

    logdir = pathlib.Path(dreamer_cfg.logdir).expanduser()
    print("Logdir:", logdir)

    step = count_steps(dreamer_cfg.traindir)
    logger = tools.Logger(logdir, dreamer_cfg.action_repeat * step)

    print("Create envs.")
    test_env = make_env(env_cfg,dreamer_cfg, "no-video", 0)
    test_env = Damy(test_env)
    directory = dreamer_cfg.traindir
    test_eps = tools.load_episodes(directory, limit=dreamer_cfg.dataset_size)
    test_dataset = make_dataset(test_eps, dreamer_cfg)

    acts = test_env.action_space
    print("Action Space", acts)
    dreamer_cfg.num_actions = acts.n if hasattr(acts, "n") else acts.shape[1]

    agent = Dreamer(
            test_env.observation_space,
            test_env.action_space,
            dreamer_cfg,
            logger,
            test_dataset,
        ).to(dreamer_cfg.device)
    agent.requires_grad_(requires_grad=False)

    if (logdir / "latest.pt").exists():
        print("Loading latest checkpoint...")
        checkpoint = torch.load(logdir / "latest.pt", weights_only=True)
        agent.load_state_dict(checkpoint["agent_state_dict"])
        tools.recursively_load_optim_state_dict(agent, checkpoint["optims_state_dict"])
        agent._should_pretrain._once = False

    def convert(value, precision=32):
        value = np.array(value)
        if np.issubdtype(value.dtype, np.floating):
            dtype = {16: np.float16, 32: np.float32, 64: np.float64}[precision]
        elif np.issubdtype(value.dtype, np.signedinteger):
            dtype = {16: np.int16, 32: np.int32, 64: np.int64}[precision]
        elif np.issubdtype(value.dtype, np.uint8):
            dtype = np.uint8
        elif np.issubdtype(value.dtype, bool):
            dtype = bool
        else:
            raise NotImplementedError(value.dtype)
        return value.astype(dtype)

    def unnormalize(x_norm, min_val, max_val):
        return 0.5 * (x_norm + 1) * (max_val - min_val) + min_val

    # get environment (step) dt for real-time evaluation
    try:
        dt = test_env.step_dt
    except AttributeError:
        dt = test_env.unwrapped.step_dt

    done = np.ones(1, bool)
    obs = [None]
    # reset environment
    r = test_env.reset()
    result = r()
    obs[0] = result
    action_low = test_env.env.env.env.env.action_space.low[0]
    action_high = test_env.env.env.env.env.action_space.high[0]
    timestep = 0
    agent_state = None
    state_hist = []
    control_hist = []
    reward_hist = []
    # simulate environment
    while simulation_app.is_running():
        start_time = time.time()

        # run everything in inference mode
        with torch.inference_mode():
            # agent stepping
            obs = {k: np.stack([o[k] for o in obs]) for k in obs[0] if "log_" not in k}
            action, agent_state = agent(obs, done, agent_state, training=False)
            if isinstance(action, dict):
                action = [
                    {k: np.array(action[k][0].detach().cpu()) for k in action}
                ]
            else:
                action = np.array(action)
            r = test_env.step(action)
            results = r()
            if not isinstance(results[1], float) :
                # results = results[0]
                test = []
                for i in range(1): # only one env
                    tuple_entry = []
                    for elem in results:
                        if isinstance(elem, dict):
                            # take the ith item from each key
                            tuple_entry.append(elem)
                        else:  # assume tensor
                            tuple_entry.append(elem[i])
                    test.append(tuple(tuple_entry))
                results = test
            obs, reward, done = zip(*[p[:3] for p in results])
            done = np.array(done)
            reward_hist.append(reward[0])
            if 'state' in obs[0]:
                state_hist.append(obs[0]['state'])
            
            control_hist.append(unnormalize(action[0]['action'],action_low, action_high))

        if args_cli.video:
            timestep += 1
            # exit the play loop after recording one video
            if timestep == args_cli.video_length:
                break

        # time delay for real-time evaluation
        sleep_time = dt - (time.time() - start_time)
        if args_cli.real_time and sleep_time > 0:
            time.sleep(sleep_time)

        if done[0]:
            break
    
    if len(state_hist) > 1:
        state_traj = np.stack(state_hist)
    actions = np.stack(control_hist)
    rewards = np.stack(reward_hist)

    timesteps = np.arange(state_traj.shape[0])

    plot_trajectory(state_traj, actions, rewards, timesteps, dt=dt, save_prefix="traj")
 
    # close the simulator
    test_env.close()



if __name__ == "__main__":
    # run the main function
    # specify directory for logging experiments (load checkpoint)

    parser = argparse.ArgumentParser()
    parser.add_argument("--configs", nargs="+")

    args, remaining = parser.parse_known_args()
    if args_cli.task.startswith('Isaac-PlanetaryLander-Direct-States-'):
        task = "lander_states_direct"
    elif args_cli.task.startswith('Isaac-PlanetaryLander-Direct-6DOF-'):
        task = "lander_6dof_direct"
    elif args_cli.task.startswith('Isaac-Cartpole-Direct-'):
        task = "cartpole_direct"
    elif args_cli.task.startswith('Isaac-Cartpole-RGB-Camera-Direct-'):
        task = "cartpole_camera_direct"
    log_root_path = os.path.join("logs", "IsaacLab", task)
    log_root_path = os.path.abspath(log_root_path)
    print(f"[INFO] Loading experiment from directory: {log_root_path}")
    # get checkpoint path
    resume_path = get_checkpoint_path(log_root_path) # gets last run
    log_dir = os.path.dirname(resume_path)
    cfg_path = os.path.join(log_dir, "dreamer_cfgs.pkl")
    with open(cfg_path, 'rb') as f:
        config = pickle.load(f)
        # config.parallel = False
        config.time_limit = 15000

    print(config.eval_every)
    
    main(dreamer_cfg=config) # type: ignore
    # main()
    # close sim app
    simulation_app.close()<|MERGE_RESOLUTION|>--- conflicted
+++ resolved
@@ -361,8 +361,6 @@
         plot_titles = ["Fx [N]", "Fy [N]", "Fz [N]", "Fx + Mx [N/Nm]", " Fx + My [N/Nm]", "Mz [Nm]"]
         sdim = sdim_old
         _, adim = actions.shape
-<<<<<<< HEAD
-=======
     
     elif sdim_old == 8:
         state_labels = ["roll [deg]", "pitch [deg]", "yaw [deg]",
@@ -370,7 +368,6 @@
                         "contact"]
         action_labels = ["Mx [Nm]", "My [Nm]", "Mz [Nm]"]
         plot_titles = ["Mx [Nm]", "My [Nm]", "Mz [Nm]"]
->>>>>>> 060c6934
         
     elif sdim == 13:
         state_labels = ["roll [deg]", "pitch [deg]", "yaw [deg]",
